{
  "version": 2,
  "framework": null,
  "installCommand": "npm install --include=dev",
  "buildCommand": "npm run build",
<<<<<<< HEAD
  "outputDirectory": ".",
  "functions": {
    "api/index.js": {
      "runtime": "@vercel/node",
      "maxDuration": 30,
      "includeFiles": "dist/**"
    }
  },
=======
  "outputDirectory": "./dist",
>>>>>>> 87078eee
  "rewrites": [
    {
      "source": "/api/(.*)",
      "destination": "/api/index.js"
    },
    {
      "source": "/(.*)",
      "destination": "/api/index.js"
    }
  ],

  "headers": [
    {
      "source": "/(.*)",
      "headers": [
        { "key": "Access-Control-Allow-Origin", "value": "*" },
        { "key": "Access-Control-Allow-Methods", "value": "GET,POST,PUT,DELETE,PATCH,OPTIONS" },
        { "key": "Access-Control-Allow-Headers", "value": "*" }
      ]
    }
  ]
}<|MERGE_RESOLUTION|>--- conflicted
+++ resolved
@@ -3,18 +3,7 @@
   "framework": null,
   "installCommand": "npm install --include=dev",
   "buildCommand": "npm run build",
-<<<<<<< HEAD
-  "outputDirectory": ".",
-  "functions": {
-    "api/index.js": {
-      "runtime": "@vercel/node",
-      "maxDuration": 30,
-      "includeFiles": "dist/**"
-    }
-  },
-=======
   "outputDirectory": "./dist",
->>>>>>> 87078eee
   "rewrites": [
     {
       "source": "/api/(.*)",
