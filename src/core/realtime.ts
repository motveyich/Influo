--- conflicted
+++ resolved
@@ -1,5 +1,3 @@
-<<<<<<< HEAD
-=======
 /**
  * ⚠️ REALTIME ВРЕМЕННО ОТКЛЮЧЕН
  *
@@ -9,7 +7,6 @@
  * Этот файл содержит заглушки для обратной совместимости.
  */
 
->>>>>>> 95d961ce
 import { RealtimeEvent } from './types';
 
 /**
@@ -24,7 +21,7 @@
   private subscriptions = new Map();
 
   constructor() {
-<<<<<<< HEAD
+
     console.warn('[RealtimeService] Realtime functionality is disabled. Frontend uses polling through backend API.');
   }
 
@@ -40,7 +37,6 @@
   public subscribeToOfferUpdates(userId: string, callback: (offer: any) => void) {
     console.warn('[RealtimeService] subscribeToOfferUpdates called but realtime is disabled');
     return null;
-=======
     console.warn('[Realtime] Realtime функциональность временно отключена. Используйте polling через backend API.');
   }
 
@@ -56,7 +52,6 @@
   public subscribeToOfferUpdates(userId: string, callback: (offer: any) => void) {
     console.warn('[Realtime] subscribeToOfferUpdates вызван для userId:', userId);
     return () => {};
->>>>>>> 95d961ce
   }
 
   public sendChatMessage(message: RealtimeEvent) {
@@ -72,18 +67,14 @@
   }
 
   public unsubscribe(channelName: string) {
-<<<<<<< HEAD
-=======
+
     console.warn('[Realtime] unsubscribe вызван для channel:', channelName);
->>>>>>> 95d961ce
     this.subscriptions.delete(channelName);
   }
 
   public unsubscribeAll() {
-<<<<<<< HEAD
-=======
+
     console.warn('[Realtime] unsubscribeAll вызван');
->>>>>>> 95d961ce
     this.subscriptions.clear();
   }
 }
