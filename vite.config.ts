import { defineConfig } from 'vite';
import react from '@vitejs/plugin-react';

// https://vitejs.dev/config/
export default defineConfig({
  plugins: [react()],
  optimizeDeps: {
    exclude: ['lucide-react'],
  },
  server: {
<<<<<<< HEAD
    port: 5173,
    proxy: {
      '/api': {
        target: 'http://localhost:3001',
        changeOrigin: true,
        secure: false,
=======
    proxy: {
      '/api': {
        target: 'https://influo-seven.vercel.app',
        changeOrigin: true,
        secure: true,
        // НЕ удаляем /api prefix - backend ожидает его в path
>>>>>>> 95d961ce
      },
    },
  },
});<|MERGE_RESOLUTION|>--- conflicted
+++ resolved
@@ -8,21 +8,19 @@
     exclude: ['lucide-react'],
   },
   server: {
-<<<<<<< HEAD
+
     port: 5173,
     proxy: {
       '/api': {
         target: 'http://localhost:3001',
         changeOrigin: true,
         secure: false,
-=======
     proxy: {
       '/api': {
         target: 'https://influo-seven.vercel.app',
         changeOrigin: true,
         secure: true,
         // НЕ удаляем /api prefix - backend ожидает его в path
->>>>>>> 95d961ce
       },
     },
   },
